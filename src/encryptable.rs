--- conflicted
+++ resolved
@@ -13,12 +13,7 @@
 }
 
 impl Encryptable {
-<<<<<<< HEAD
-    #[allow(clippy::not_unsafe_ptr_arg_deref)]
-    pub fn retain(_ref: *mut CBLEncryptable) -> Self {
-=======
     pub(crate) fn retain(_ref: *mut CBLEncryptable) -> Self {
->>>>>>> d4ce62df
         Encryptable {
             _ref: unsafe { retain(_ref) },
         }
